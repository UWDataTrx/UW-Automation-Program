--- conflicted
+++ resolved
@@ -1,113 +1,77 @@
-import os
-import json
-import sys
-from pathlib import Path
-project_root = Path(__file__).resolve().parent.parent
-if str(project_root) not in sys.path:
-    sys.path.insert(0, str(project_root))
-
-
-class ConfigLoader:
-    @staticmethod
-    def load_file_paths():
-        project_root = Path(__file__).resolve().parent.parent
-        config_dir = project_root / "config"
-        json_path = config_dir / "file_paths.json"
-        try:
-            paths = json.loads(json_path.read_text(encoding="utf-8"))
-<<<<<<< HEAD
-            # Fallback: allow user to specify OneDrive path in environment or config
-            user_onedrive_path = os.environ.get("USER_ONEDRIVE_PATH")
-            if not user_onedrive_path:
-                # Try to load from config/user_onedrive_path.txt if it exists
-                user_onedrive_config = config_dir / "user_onedrive_path.txt"
-                if user_onedrive_config.exists():
-                    user_onedrive_path = user_onedrive_config.read_text(encoding="utf-8").strip()
-            # Try to find the correct OneDrive folder
-            user_profile = os.environ.get("USERPROFILE")
-            possible_onedrive_folders = []
-            if user_onedrive_path:
-                possible_onedrive_folders.append(user_onedrive_path)
-            if user_profile:
-                possible_onedrive_folders.append(os.path.join(user_profile, "OneDrive - True Rx Health Strategists"))
-                possible_onedrive_folders.append(os.path.join(user_profile, "OneDrive"))
-            # Also check environment variable
-            env_onedrive = os.environ.get("OneDrive") or os.environ.get("ONEDRIVE")
-            if env_onedrive:
-                possible_onedrive_folders.insert(0, env_onedrive)
-            # Pick the first that exists
-            onedrive_env = None
-            for folder in possible_onedrive_folders:
-                if folder and os.path.exists(folder):
-                    onedrive_env = folder
-                    break
-            if not onedrive_env:
-                raise RuntimeError(
-                    "Could not find OneDrive folder. Please ensure OneDrive is installed and synced, or set the OneDrive path manually. "
-                    "You can set the USER_ONEDRIVE_PATH environment variable or create a config/user_onedrive_path.txt file with the correct path."
-                )
-=======
-            onedrive_env = os.environ.get("OneDrive") or os.environ.get("ONEDRIVE")
-            if not onedrive_env:
-                raise RuntimeError("OneDrive environment variable not set. Please ensure OneDrive is installed and synced, or set the OneDrive path manually.")
->>>>>>> 07db98bd
-            for k, v in paths.items():
-                if isinstance(v, str):
-                    # Replace %OneDrive% placeholder if present
-                    v = v.replace("%OneDrive%", onedrive_env)
-                    paths[k] = os.path.expandvars(v)
-            return paths
-        except FileNotFoundError:
-            raise FileNotFoundError(f"file_paths.json not found at {json_path}")
-        except Exception as e:
-            raise RuntimeError(f"Error loading file_paths.json: {e}")
-
-
-class ConfigManager:
-    def __init__(self, config_dir=None):
-        self.project_root = Path(__file__).resolve().parent.parent
-        from project_settings import PROJECT_ROOT
-        self.config_dir = Path(config_dir) if config_dir else PROJECT_ROOT / "config"
-        self._configs = {}
-
-    def load(self, filename):
-        path = self.config_dir / filename
-        try:
-            config = json.loads(path.read_text(encoding="utf-8"))
-            for k, v in config.items():
-                if isinstance(v, str):
-                    config[k] = os.path.expandvars(v)
-            self._configs[filename] = config
-            return config
-        except FileNotFoundError:
-            raise FileNotFoundError(f"Config file not found: {path}")
-        except Exception as e:
-            raise RuntimeError(f"Error loading config {filename}: {e}")
-
-    def get(self, filename, key=None):
-        config = self._configs.get(filename)
-        if config is None:
-            config = self.load(filename)
-        if key:
-            return config.get(key)
-        return config
-
-    def update(self, filename, key, value):
-        config = self.get(filename)
-        config[key] = value
-        self._configs[filename] = config
-        path = self.config_dir / filename
-        try:
-            path.write_text(json.dumps(config, indent=2), encoding="utf-8")
-        except Exception as e:
-            raise RuntimeError(f"Error updating config {filename}: {e}")
-
-    def reload(self, filename):
-        return self.load(filename)
-
-    def validate(self, filename, required_keys):
-        config = self.get(filename)
-        missing = [k for k in required_keys if k not in config]
-        if missing:
-            raise KeyError(f"Missing required keys in {filename}: {missing}")
-        return True
+import os
+import json
+import sys
+from pathlib import Path
+project_root = Path(__file__).resolve().parent.parent
+if str(project_root) not in sys.path:
+    sys.path.insert(0, str(project_root))
+
+
+class ConfigLoader:
+    @staticmethod
+    def load_file_paths():
+        project_root = Path(__file__).resolve().parent.parent
+        config_dir = project_root / "config"
+        json_path = config_dir / "file_paths.json"
+        try:
+            paths = json.loads(json_path.read_text(encoding="utf-8"))
+            for k, v in paths.items():
+                if isinstance(v, str):
+                    # Replace %OneDrive% placeholder if present
+                    v = v.replace("%OneDrive%", onedrive_env)
+                    paths[k] = os.path.expandvars(v)
+            return paths
+        except FileNotFoundError:
+            raise FileNotFoundError(f"file_paths.json not found at {json_path}")
+        except Exception as e:
+            raise RuntimeError(f"Error loading file_paths.json: {e}")
+
+
+class ConfigManager:
+    def __init__(self, config_dir=None):
+        self.project_root = Path(__file__).resolve().parent.parent
+        from project_settings import PROJECT_ROOT
+        self.config_dir = Path(config_dir) if config_dir else PROJECT_ROOT / "config"
+        self._configs = {}
+
+    def load(self, filename):
+        path = self.config_dir / filename
+        try:
+            config = json.loads(path.read_text(encoding="utf-8"))
+            for k, v in config.items():
+                if isinstance(v, str):
+                    config[k] = os.path.expandvars(v)
+            self._configs[filename] = config
+            return config
+        except FileNotFoundError:
+            raise FileNotFoundError(f"Config file not found: {path}")
+        except Exception as e:
+            raise RuntimeError(f"Error loading config {filename}: {e}")
+
+    def get(self, filename, key=None):
+        config = self._configs.get(filename)
+        if config is None:
+            config = self.load(filename)
+        if key:
+            return config.get(key)
+        return config
+
+    def update(self, filename, key, value):
+        config = self.get(filename)
+        config[key] = value
+        self._configs[filename] = config
+        path = self.config_dir / filename
+        try:
+            path.write_text(json.dumps(config, indent=2), encoding="utf-8")
+        except Exception as e:
+            raise RuntimeError(f"Error updating config {filename}: {e}")
+
+    def reload(self, filename):
+        return self.load(filename)
+
+    def validate(self, filename, required_keys):
+        config = self.get(filename)
+        missing = [k for k in required_keys if k not in config]
+        if missing:
+            raise KeyError(f"Missing required keys in {filename}: {missing}")
+        return True